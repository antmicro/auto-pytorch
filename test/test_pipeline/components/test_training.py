--- conflicted
+++ resolved
@@ -128,24 +128,6 @@
         Makes sure we properly evaluate data, returning a proper loss
         and metric
         """
-<<<<<<< HEAD
-        trainer = BaseTrainerComponent()
-        trainer.prepare(
-            model=self.model,
-            metrics=self.metrics,
-            criterion=self.criterion,
-            budget_tracker=self.budget_tracker,
-            optimizer=self.optimizer,
-            device=self.device,
-            metrics_during_training=True,
-            scheduler=None,
-            task_type=self.task_type,
-            output_type=self.output_type,
-            labels=self.y
-        )
-
-        prev_loss, prev_metrics = trainer.evaluate(self.loader, epoch=1, writer=None)
-=======
         (trainer,
          model,
          optimizer,
@@ -156,7 +138,6 @@
                                         constants.TABULAR_CLASSIFICATION)
 
         prev_loss, prev_metrics = trainer.evaluate(loader, epoch=1, writer=None)
->>>>>>> dce6a5c1
         self.assertIn('accuracy', prev_metrics)
 
         # Fit the model
@@ -176,27 +157,6 @@
 
 class StandardTrainerTest(BaseTraining, unittest.TestCase):
 
-<<<<<<< HEAD
-    def test_epoch_training(self):
-        """
-        Makes sure we are able to train a model and produce good
-        training performance
-        """
-        trainer = StandardTrainer()
-        trainer.prepare(
-            scheduler=None,
-            model=self.model,
-            metrics=self.metrics,
-            criterion=self.criterion,
-            budget_tracker=self.budget_tracker,
-            optimizer=self.optimizer,
-            device=self.device,
-            metrics_during_training=True,
-            task_type=self.task_type,
-            output_type=self.output_type,
-            labels=self.y
-        )
-=======
     def test_regression_epoch_training(self):
         (trainer,
          _,
@@ -227,7 +187,6 @@
          epochs,
          logger) = self.prepare_trainer(StandardTrainer(),
                                         constants.TABULAR_CLASSIFICATION)
->>>>>>> dce6a5c1
 
         # Train the model
         counter = 0
@@ -242,28 +201,6 @@
 
 
 class MixUpTrainerTest(BaseTraining, unittest.TestCase):
-<<<<<<< HEAD
-
-    def test_epoch_training(self):
-        """
-        Makes sure we are able to train a model and produce good
-        training performance
-        """
-        trainer = MixUpTrainer(alpha=0.5)
-        trainer.prepare(
-            scheduler=None,
-            model=self.model,
-            metrics=self.metrics,
-            criterion=self.criterion,
-            budget_tracker=self.budget_tracker,
-            optimizer=self.optimizer,
-            device=self.device,
-            metrics_during_training=True,
-            task_type=self.task_type,
-            output_type=self.output_type,
-            labels=self.y
-        )
-=======
     def test_classification_epoch_training(self):
         (trainer,
          _,
@@ -273,7 +210,6 @@
          epochs,
          logger) = self.prepare_trainer(MixUpTrainer(alpha=0.5),
                                         constants.TABULAR_CLASSIFICATION)
->>>>>>> dce6a5c1
 
         # Train the model
         counter = 0
