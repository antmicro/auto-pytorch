--- conflicted
+++ resolved
@@ -6,12 +6,8 @@
 
 import torch
 
-<<<<<<< HEAD
-from autoPyTorch.constants import STRING_TO_OUTPUT_TYPES, STRING_TO_TASK_TYPES
-=======
 from autoPyTorch.constants import BINARY, CLASSIFICATION_TASKS, CONTINUOUS, OUTPUT_TYPES_TO_STRING, REGRESSION_TASKS, \
     TASK_TYPES_TO_STRING
->>>>>>> dce6a5c1
 from autoPyTorch.pipeline.components.base_choice import autoPyTorchChoice
 from autoPyTorch.pipeline.components.preprocessing.tabular_preprocessing.TabularColumnTransformer import \
     TabularColumnTransformer
@@ -20,11 +16,7 @@
 from autoPyTorch.pipeline.components.preprocessing.tabular_preprocessing.imputation.SimpleImputer import SimpleImputer
 from autoPyTorch.pipeline.components.preprocessing.tabular_preprocessing.scaling.base_scaler_choice import ScalerChoice
 from autoPyTorch.pipeline.components.training.metrics.utils import get_metrics
-<<<<<<< HEAD
-from autoPyTorch.pipeline.components.training.trainer.base_trainer import BudgetTracker
-=======
 from autoPyTorch.pipeline.components.training.trainer.base_trainer import BaseTrainerComponent, BudgetTracker
->>>>>>> dce6a5c1
 from autoPyTorch.pipeline.tabular_classification import TabularClassificationPipeline
 
 
@@ -79,20 +71,6 @@
         }
 
         # training requirements
-<<<<<<< HEAD
-        layers = []
-        layers.append(torch.nn.Linear(4, 4))
-        layers.append(torch.nn.Sigmoid())
-        layers.append(torch.nn.Linear(4, 2))
-        self.model = torch.nn.Sequential(*layers)
-        self.criterion = torch.nn.CrossEntropyLoss
-        self.optimizer = torch.optim.SGD(self.model.parameters(), lr=0.01)
-        self.device = torch.device('cpu')
-        self.logger = logging.getLogger('test')
-        self.metrics = get_metrics(self.dataset_properties)
-        self.epochs = 20
-        self.budget_tracker = BudgetTracker(
-=======
         model = torch.nn.Sequential(
             torch.nn.Linear(4, 4),
             torch.nn.Sigmoid(),
@@ -105,7 +83,6 @@
         metrics = get_metrics(dataset_properties)
         epochs = 1000
         budget_tracker = BudgetTracker(
->>>>>>> dce6a5c1
             budget_type='epochs',
             max_epochs=epochs,
         )
@@ -123,20 +100,6 @@
             output_type=output_type,
             labels=y
         )
-<<<<<<< HEAD
-        self.task_type = STRING_TO_TASK_TYPES[self.dataset_properties['task_type']]
-        self.output_type = STRING_TO_OUTPUT_TYPES[self.dataset_properties['output_type']]
-
-    def _overfit_model(self):
-        self.model.train()
-        # initialise the criterion as it is
-        # not being done in __init__
-        self.criterion = self.criterion()
-        for epoch in range(self.epochs):
-            total_loss = 0
-            for x, y in self.loader:
-                self.optimizer.zero_grad()
-=======
         return trainer, model, optimizer, loader, criterion, epochs, logger
 
     def train_model(self,
@@ -151,7 +114,6 @@
         for epoch in range(epochs):
             for X, y in loader:
                 optimizer.zero_grad()
->>>>>>> dce6a5c1
                 # Forward pass
                 y_pred = model(X)
                 # Compute Loss
@@ -159,11 +121,7 @@
 
                 # Backward pass
                 loss.backward()
-<<<<<<< HEAD
-                self.optimizer.step()
-=======
                 optimizer.step()
->>>>>>> dce6a5c1
 
 
 class TabularPipeline(TabularClassificationPipeline):
