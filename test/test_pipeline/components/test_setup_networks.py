--- conflicted
+++ resolved
@@ -18,15 +18,9 @@
 
 
 @flaky.flaky(max_runs=3)
-<<<<<<< HEAD
-@pytest.mark.parametrize("fit_dictionary", ['fit_dictionary_numerical_only',
-                                            'fit_dictionary_categorical_only',
-                                            'fit_dictionary_num_and_categorical'], indirect=True)
-=======
 @pytest.mark.parametrize("fit_dictionary_tabular", ['classification_numerical_only',
                                                     'classification_categorical_only',
                                                     'classification_numerical_and_categorical'], indirect=True)
->>>>>>> dce6a5c1
 class TestNetworks:
     def test_pipeline_fit(self, fit_dictionary_tabular, backbone, head):
         """This test makes sure that the pipeline is able to fit
@@ -41,22 +35,12 @@
         assert backbone == config.get('network_backbone:__choice__', None)
         assert head == config.get('network_head:__choice__', None)
         pipeline.set_hyperparameters(config)
-<<<<<<< HEAD
-
-        # Need more epochs to make sure validation performance is met
-        fit_dictionary['epochs'] = 100
-        # Early stop to the best configuration seen
-        fit_dictionary['early_stopping'] = 50
-
-        pipeline.fit(fit_dictionary)
-=======
         # Need more epochs to make sure validation performance is met
         fit_dictionary_tabular['epochs'] = 100
         # Early stop to the best configuration seen
         fit_dictionary_tabular['early_stopping'] = 50
 
         pipeline.fit(fit_dictionary_tabular)
->>>>>>> dce6a5c1
 
         # To make sure we fitted the model, there should be a
         # run summary object with accuracy
@@ -79,27 +63,16 @@
         # Check that early stopping happened, if it did
 
         # We should not stop before patience
-<<<<<<< HEAD
-        assert run_summary.get_last_epoch() >= fit_dictionary['early_stopping']
-
-        # we should not be greater than max allowed epoch
-        assert run_summary.get_last_epoch() <= fit_dictionary['epochs']
-=======
         assert run_summary.get_last_epoch() >= fit_dictionary_tabular['early_stopping']
 
         # we should not be greater than max allowed epoch
         assert run_summary.get_last_epoch() <= fit_dictionary_tabular['epochs']
->>>>>>> dce6a5c1
 
         # every trained epoch has a val metric
         assert run_summary.get_last_epoch() == max(list(run_summary.performance_tracker['train_metrics'].keys()))
 
         epochs_since_best = run_summary.get_last_epoch() - run_summary.get_best_epoch()
-<<<<<<< HEAD
-        if epochs_since_best >= fit_dictionary['early_stopping']:
-=======
         if epochs_since_best >= fit_dictionary_tabular['early_stopping']:
->>>>>>> dce6a5c1
             assert run_summary.get_best_epoch() == epoch_where_best
 
         # Make sure a network was fit
