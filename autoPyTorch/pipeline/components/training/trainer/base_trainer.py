--- conflicted
+++ resolved
@@ -10,11 +10,7 @@
 from torch.optim.lr_scheduler import _LRScheduler
 from torch.utils.tensorboard.writer import SummaryWriter
 
-<<<<<<< HEAD
-from autoPyTorch.constants import BINARY
-=======
 from autoPyTorch.constants import REGRESSION_TASKS
->>>>>>> dce6a5c1
 from autoPyTorch.pipeline.components.training.base_training import autoPyTorchTrainingComponent
 from autoPyTorch.pipeline.components.training.metrics.utils import calculate_score
 from autoPyTorch.utils.implementations import get_loss_weight_strategy
@@ -122,14 +118,8 @@
 
     def get_best_epoch(self, loss_type: str = 'val_loss') -> int:
         return np.argmin(
-<<<<<<< HEAD
-            [self.performance_tracker[loss_type][e] for e in range(1, len(
-                self.performance_tracker[loss_type]) + 1
-            )]
-=======
             [self.performance_tracker[loss_type][e]
              for e in range(1, len(self.performance_tracker[loss_type]) + 1)]
->>>>>>> dce6a5c1
         ) + 1  # Epochs start at 1
 
     def get_last_epoch(self) -> int:
@@ -202,20 +192,6 @@
 
         # Weights for the loss function
         weights = None
-<<<<<<< HEAD
-        kwargs = {}
-        if self.weighted_loss:
-            weights = self.get_class_weights(output_type, labels)
-            if output_type == BINARY:
-                kwargs['pos_weight'] = weights
-            else:
-                kwargs['weight'] = weights
-
-        criterion = criterion(**kwargs) if weights is not None else criterion()
-
-        # Setup the loss function
-        self.criterion = criterion
-=======
         kwargs: Dict[str, Any] = {}
         # if self.weighted_loss:
         #     weights = self.get_class_weights(output_type, labels)
@@ -227,7 +203,6 @@
 
         # Setup the loss function
         self.criterion = criterion(**kwargs) if weights is not None else criterion()
->>>>>>> dce6a5c1
 
         # setup the model
         self.model = model.to(device)
@@ -414,11 +389,7 @@
         strategy = get_loss_weight_strategy(output_type)
         weights = strategy(y=labels)
         weights = torch.from_numpy(weights)
-<<<<<<< HEAD
-        weights = weights.type(torch.FloatTensor).to(self.device)
-=======
         weights = weights.float().to(self.device)
->>>>>>> dce6a5c1
         return weights
 
     def data_preparation(self, X: np.ndarray, y: np.ndarray,
